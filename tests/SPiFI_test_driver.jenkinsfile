--- conflicted
+++ resolved
@@ -18,13 +18,6 @@
         booleanParam(name: 'CleanWorkspace',
                      defaultValue: false,
                      description: '''Optionally clean the workspace before entering the pipeline.'''),
-<<<<<<< HEAD
-        string(defaultValue: node_restriction,
-               description: "Node restriction, default: '${node_restriction}'",
-               name: 'NODE_RESTRICTION'),
-        string(name: 'EMAIL_REPLYTO', defaultValue: 'wcmclen@sandia.gov', description: ''),
-        string(name: 'EMAIL_DEVOPS', defaultValue: 'wcmclen@sandia.gov', description: ''),
-=======
         string(name: 'NODE_RESTRICTION',
                defaultValue: node_restriction,
                description: "Restrict what node(s) the pipeline script can run on. Default: '${node_restriction}'" ),
@@ -37,7 +30,6 @@
         string(name: 'EMAIL_DEVOPS',
                defaultValue: 'wcmclen@sandia.gov dmvigi@sandia.gov bmpersc@sandia.gov',
                description: 'Recipient List (space delimited) for testing result emails.'),
->>>>>>> 1eecb8e7
     ])
 ])
 // pipeline trigger with SCM Polling (old)
@@ -186,11 +178,7 @@
                 // @Library('SPiFI') _             // Default version for production
 
                 email_body += "<ol>\n"
-<<<<<<< HEAD
-                email_body += "  <li>PASSED: Load SPiFI Library (SPiFI)</li>\n"
-=======
                 email_body += "  <li>PASSED: Load SPiFI Library (SPiFI-DEV@master)</li>\n"
->>>>>>> 1eecb8e7
 
                 // Update branchName with spifi.Info.version() if possible
                 try
@@ -210,11 +198,7 @@
             catch(ex)
             {
                 println "ERROR:\n${ex}"
-<<<<<<< HEAD
-                email_body += "<ol><li>FAILED: Load SPiFI Library (SPiFI)</li></ol>\n"
-=======
                 email_body += "<ol><li>FAILED: Load SPiFI Library (SPiFI-DEV@master)</li></ol>\n"
->>>>>>> 1eecb8e7
                 stage_passed = false
             }
 
@@ -1251,11 +1235,7 @@
             println "\u27A4\n" +
                     "\u27A4 Stage: Test HTMLUtility\n" +
                     "\u27A4"
-<<<<<<< HEAD
             email_body += "<H3>Stage: Test HTMLUtility</H3>\n"
-=======
-            email_body += "<H3>Stage (9): Test HTMLUtility</H3>\n"
->>>>>>> 1eecb8e7
 
             def htmlutil = new gov.sandia.sems.spifi.HTMLUtility(env: this)
 
